"""
# TODO: add default Closed loop visualizer
# TODO: VisualizerMPP

"""
# python base imports
import os

# machine learning/data science imports
import numpy as np

# local imports
from deepmpc.datasets import unbatch_data
import deepmpc.plot as plot


class Visualizer:

    def train_plot(self, outputs, epochs):
        pass

    def train_output(self):
        return dict()

    def eval(self, outputs):
        return dict()


class VisualizerOpen(Visualizer):

    def __init__(self, dataset, model, verbosity, savedir):
        self.model = model
        self.dataset = dataset
        self.verbosity = verbosity
        self.anime = plot.Animator(dataset.dev_loop['Yp'].detach().cpu().numpy(), model)
        self.savedir = savedir

    def train_plot(self, outputs, epoch):
        if epoch % self.verbosity == 0:
            self.anime(outputs['loop_dev_Y_pred_dynamics'], outputs['loop_dev_Yf'])

    def train_output(self):
        self.anime.make_and_save(os.path.join(self.savedir, 'eigen_animation.mp4'))
        return dict()

    def eval(self, outputs):
        dsets = ['train', 'dev', 'test']
<<<<<<< HEAD
        Ypred = [unbatch_data(outputs[f'nstep_{dset}_Y_pred_dynamics']).squeeze(1).detach().cpu().numpy() for dset in dsets]
        Ytrue = [unbatch_data(outputs[f'nstep_{dset}_Yf']).squeeze(1).detach().cpu().numpy() for dset in dsets]
        plot.pltOL(Y=np.concatenate(Ytrue), Ytrain=np.concatenate(Ypred),
                   figname=os.path.join(self.savedir, 'nstep_OL.png'))

        Ypred = [outputs[f'loop_{dset}_Y_pred_dynamics'].squeeze(1).detach().cpu().numpy() for dset in dsets]
        Ytrue = [outputs[f'loop_{dset}_Yf'].squeeze(1).detach().cpu().numpy() for dset in dsets]
=======
        Ypred = [unbatch_data(outputs[f'nstep_{dset}_Y_pred']).reshape(-1, self.dataset.dims['Yf']).detach().cpu().numpy() for dset in dsets]
        Ytrue = [unbatch_data(outputs[f'nstep_{dset}_Yf']).reshape(-1, self.dataset.dims['Yf']).detach().cpu().numpy() for dset in dsets]
        plot.pltOL(Y=np.concatenate(Ytrue), Ytrain=np.concatenate(Ypred),
                   figname=os.path.join(self.savedir, 'nstep_OL.png'))

        Ypred = [outputs[f'loop_{dset}_Y_pred'].reshape(-1, self.dataset.dims['Yf']).detach().cpu().numpy() for dset in dsets]
        Ytrue = [outputs[f'loop_{dset}_Yf'].reshape(-1, self.dataset.dims['Yf']).detach().cpu().numpy() for dset in dsets]
>>>>>>> 4e9f81aa
        plot.pltOL(Y=np.concatenate(Ytrue), Ytrain=np.concatenate(Ypred),
                   figname=os.path.join(self.savedir, 'open_OL.png'))

        plot.trajectory_movie(np.concatenate(Ytrue).transpose(1, 0),
                              np.concatenate(Ypred).transpose(1, 0),
                              figname=os.path.join(self.savedir, f'open_movie.mp4'),
                              freq=self.verbosity)
        return dict()


class VisualizerTrajectories(Visualizer):

    def __init__(self, dataset, model, plot_keys, verbosity):
        self.model = model
        self.dataset = dataset
        self.verbosity = verbosity
        self.plot_keys = set(plot_keys).intersection(set.union(*[set(model.input_keys), set(model.output_keys)]))

    def eval(self, outputs):
        data = {k:  unbatch_data(v).squeeze(1).detach().cpu().numpy()
                for (k, v) in outputs.items() if any([plt_k in k for plt_k in self.plot_keys])}
        for k, v in data.items():
            plot.plot_traj({k: v}, figname=None)
        return dict()


class VisualizerClosedLoop(Visualizer):

    def __init__(self, dataset, model, plot_keys, verbosity):
        self.model = model
        self.dataset = dataset
        self.verbosity = verbosity
        self.plot_keys = set(plot_keys).intersection(set.union(*[set(model.input_keys), set(model.output_keys)]))

    def eval(self, outputs):
        D = outputs['D'] if 'D' in outputs.keys() else None
        R = outputs['R'] if 'R' in outputs.keys() else None
        Ymin = outputs['Ymin'] if 'Ymin' in outputs.keys() else None
        Ymax = outputs['Ymax'] if 'Ymax' in outputs.keys() else None
        Umin = outputs['Umin'] if 'Umin' in outputs.keys() else None
        Umax = outputs['Umax'] if 'Umax' in outputs.keys() else None
        plot.pltCL(Y=outputs['Y'], U=outputs['U'], D=D, R=R,
                   Ymin=Ymin, Ymax=Ymax, Umin=Umin, Umax=Umax)
        return dict()

<|MERGE_RESOLUTION|>--- conflicted
+++ resolved
@@ -1,109 +1,99 @@
-"""
-# TODO: add default Closed loop visualizer
-# TODO: VisualizerMPP
-
-"""
-# python base imports
-import os
-
-# machine learning/data science imports
-import numpy as np
-
-# local imports
-from deepmpc.datasets import unbatch_data
-import deepmpc.plot as plot
-
-
-class Visualizer:
-
-    def train_plot(self, outputs, epochs):
-        pass
-
-    def train_output(self):
-        return dict()
-
-    def eval(self, outputs):
-        return dict()
-
-
-class VisualizerOpen(Visualizer):
-
-    def __init__(self, dataset, model, verbosity, savedir):
-        self.model = model
-        self.dataset = dataset
-        self.verbosity = verbosity
-        self.anime = plot.Animator(dataset.dev_loop['Yp'].detach().cpu().numpy(), model)
-        self.savedir = savedir
-
-    def train_plot(self, outputs, epoch):
-        if epoch % self.verbosity == 0:
-            self.anime(outputs['loop_dev_Y_pred_dynamics'], outputs['loop_dev_Yf'])
-
-    def train_output(self):
-        self.anime.make_and_save(os.path.join(self.savedir, 'eigen_animation.mp4'))
-        return dict()
-
-    def eval(self, outputs):
-        dsets = ['train', 'dev', 'test']
-<<<<<<< HEAD
-        Ypred = [unbatch_data(outputs[f'nstep_{dset}_Y_pred_dynamics']).squeeze(1).detach().cpu().numpy() for dset in dsets]
-        Ytrue = [unbatch_data(outputs[f'nstep_{dset}_Yf']).squeeze(1).detach().cpu().numpy() for dset in dsets]
-        plot.pltOL(Y=np.concatenate(Ytrue), Ytrain=np.concatenate(Ypred),
-                   figname=os.path.join(self.savedir, 'nstep_OL.png'))
-
-        Ypred = [outputs[f'loop_{dset}_Y_pred_dynamics'].squeeze(1).detach().cpu().numpy() for dset in dsets]
-        Ytrue = [outputs[f'loop_{dset}_Yf'].squeeze(1).detach().cpu().numpy() for dset in dsets]
-=======
-        Ypred = [unbatch_data(outputs[f'nstep_{dset}_Y_pred']).reshape(-1, self.dataset.dims['Yf']).detach().cpu().numpy() for dset in dsets]
-        Ytrue = [unbatch_data(outputs[f'nstep_{dset}_Yf']).reshape(-1, self.dataset.dims['Yf']).detach().cpu().numpy() for dset in dsets]
-        plot.pltOL(Y=np.concatenate(Ytrue), Ytrain=np.concatenate(Ypred),
-                   figname=os.path.join(self.savedir, 'nstep_OL.png'))
-
-        Ypred = [outputs[f'loop_{dset}_Y_pred'].reshape(-1, self.dataset.dims['Yf']).detach().cpu().numpy() for dset in dsets]
-        Ytrue = [outputs[f'loop_{dset}_Yf'].reshape(-1, self.dataset.dims['Yf']).detach().cpu().numpy() for dset in dsets]
->>>>>>> 4e9f81aa
-        plot.pltOL(Y=np.concatenate(Ytrue), Ytrain=np.concatenate(Ypred),
-                   figname=os.path.join(self.savedir, 'open_OL.png'))
-
-        plot.trajectory_movie(np.concatenate(Ytrue).transpose(1, 0),
-                              np.concatenate(Ypred).transpose(1, 0),
-                              figname=os.path.join(self.savedir, f'open_movie.mp4'),
-                              freq=self.verbosity)
-        return dict()
-
-
-class VisualizerTrajectories(Visualizer):
-
-    def __init__(self, dataset, model, plot_keys, verbosity):
-        self.model = model
-        self.dataset = dataset
-        self.verbosity = verbosity
-        self.plot_keys = set(plot_keys).intersection(set.union(*[set(model.input_keys), set(model.output_keys)]))
-
-    def eval(self, outputs):
-        data = {k:  unbatch_data(v).squeeze(1).detach().cpu().numpy()
-                for (k, v) in outputs.items() if any([plt_k in k for plt_k in self.plot_keys])}
-        for k, v in data.items():
-            plot.plot_traj({k: v}, figname=None)
-        return dict()
-
-
-class VisualizerClosedLoop(Visualizer):
-
-    def __init__(self, dataset, model, plot_keys, verbosity):
-        self.model = model
-        self.dataset = dataset
-        self.verbosity = verbosity
-        self.plot_keys = set(plot_keys).intersection(set.union(*[set(model.input_keys), set(model.output_keys)]))
-
-    def eval(self, outputs):
-        D = outputs['D'] if 'D' in outputs.keys() else None
-        R = outputs['R'] if 'R' in outputs.keys() else None
-        Ymin = outputs['Ymin'] if 'Ymin' in outputs.keys() else None
-        Ymax = outputs['Ymax'] if 'Ymax' in outputs.keys() else None
-        Umin = outputs['Umin'] if 'Umin' in outputs.keys() else None
-        Umax = outputs['Umax'] if 'Umax' in outputs.keys() else None
-        plot.pltCL(Y=outputs['Y'], U=outputs['U'], D=D, R=R,
-                   Ymin=Ymin, Ymax=Ymax, Umin=Umin, Umax=Umax)
-        return dict()
-
+"""
+# TODO: add default Closed loop visualizer
+# TODO: VisualizerMPP
+
+"""
+# python base imports
+import os
+
+# machine learning/data science imports
+import numpy as np
+
+# local imports
+from deepmpc.datasets import unbatch_data
+import deepmpc.plot as plot
+
+
+class Visualizer:
+
+    def train_plot(self, outputs, epochs):
+        pass
+
+    def train_output(self):
+        return dict()
+
+    def eval(self, outputs):
+        return dict()
+
+
+class VisualizerOpen(Visualizer):
+
+    def __init__(self, dataset, model, verbosity, savedir):
+        self.model = model
+        self.dataset = dataset
+        self.verbosity = verbosity
+        self.anime = plot.Animator(dataset.dev_loop['Yp'].detach().cpu().numpy(), model)
+        self.savedir = savedir
+
+    def train_plot(self, outputs, epoch):
+        if epoch % self.verbosity == 0:
+            self.anime(outputs['loop_dev_Y_pred_dynamics'], outputs['loop_dev_Yf'])
+
+    def train_output(self):
+        self.anime.make_and_save(os.path.join(self.savedir, 'eigen_animation.mp4'))
+        return dict()
+
+    def eval(self, outputs):
+        dsets = ['train', 'dev', 'test']
+        Ypred = [unbatch_data(outputs[f'nstep_{dset}_Y_pred']).reshape(-1, self.dataset.dims['Yf']).detach().cpu().numpy() for dset in dsets]
+        Ytrue = [unbatch_data(outputs[f'nstep_{dset}_Yf']).reshape(-1, self.dataset.dims['Yf']).detach().cpu().numpy() for dset in dsets]
+        plot.pltOL(Y=np.concatenate(Ytrue), Ytrain=np.concatenate(Ypred),
+                   figname=os.path.join(self.savedir, 'nstep_OL.png'))
+
+        Ypred = [outputs[f'loop_{dset}_Y_pred'].reshape(-1, self.dataset.dims['Yf']).detach().cpu().numpy() for dset in dsets]
+        Ytrue = [outputs[f'loop_{dset}_Yf'].reshape(-1, self.dataset.dims['Yf']).detach().cpu().numpy() for dset in dsets]
+        plot.pltOL(Y=np.concatenate(Ytrue), Ytrain=np.concatenate(Ypred),
+                   figname=os.path.join(self.savedir, 'open_OL.png'))
+
+        plot.trajectory_movie(np.concatenate(Ytrue).transpose(1, 0),
+                              np.concatenate(Ypred).transpose(1, 0),
+                              figname=os.path.join(self.savedir, f'open_movie.mp4'),
+                              freq=self.verbosity)
+        return dict()
+
+
+class VisualizerTrajectories(Visualizer):
+
+    def __init__(self, dataset, model, plot_keys, verbosity):
+        self.model = model
+        self.dataset = dataset
+        self.verbosity = verbosity
+        self.plot_keys = set(plot_keys).intersection(set.union(*[set(model.input_keys), set(model.output_keys)]))
+
+    def eval(self, outputs):
+        data = {k:  unbatch_data(v).squeeze(1).detach().cpu().numpy()
+                for (k, v) in outputs.items() if any([plt_k in k for plt_k in self.plot_keys])}
+        for k, v in data.items():
+            plot.plot_traj({k: v}, figname=None)
+        return dict()
+
+
+class VisualizerClosedLoop(Visualizer):
+
+    def __init__(self, dataset, model, plot_keys, verbosity):
+        self.model = model
+        self.dataset = dataset
+        self.verbosity = verbosity
+        self.plot_keys = set(plot_keys).intersection(set.union(*[set(model.input_keys), set(model.output_keys)]))
+
+    def eval(self, outputs):
+        D = outputs['D'] if 'D' in outputs.keys() else None
+        R = outputs['R'] if 'R' in outputs.keys() else None
+        Ymin = outputs['Ymin'] if 'Ymin' in outputs.keys() else None
+        Ymax = outputs['Ymax'] if 'Ymax' in outputs.keys() else None
+        Umin = outputs['Umin'] if 'Umin' in outputs.keys() else None
+        Umax = outputs['Umax'] if 'Umax' in outputs.keys() else None
+        plot.pltCL(Y=outputs['Y'], U=outputs['U'], D=D, R=R,
+                   Ymin=Ymin, Ymax=Ymax, Umin=Umin, Umax=Umax)
+        return dict()
+