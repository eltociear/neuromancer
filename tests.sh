--- conflicted
+++ resolved
@@ -25,14 +25,11 @@
 #   - git add (psl/sim) # To update HEAD pointer for submodule
 #   - git commit ...; git push...
 
-<<<<<<< HEAD
-=======
 # Run this in order to update psl / slim with new master branches
 # git submodule update --remote
 # In order to commit these updated branch pointers:
 # git add psl
 # git add slim
->>>>>>> 940c0e72
 
 # Note that `pip install` is required in CI
 # Feel free to use an alternative to develop w/ PSL/slim:
@@ -40,28 +37,16 @@
 #   - conda develop .
 
 cd psl # Change this directory for non-submodule psl
-<<<<<<< HEAD
-pip install -e . --prefix .
-=======
 pip install --user -e .
->>>>>>> 940c0e72
 export PYTHONPATH=$PYTHONPATH:$(pwd)
 cd -
 
 cd slim # Change this directory for non-submodule slim
-<<<<<<< HEAD
-pip install -e . --prefix .
-export PYTHONPATH=$PYTHONPATH:$(pwd)
-cd -
-
-pip install -e . --prefix .
-=======
 pip install --user -e .
 export PYTHONPATH=$PYTHONPATH:$(pwd)
 cd -
 
 pip install --user -e .
->>>>>>> 940c0e72
 export PYTHONPATH=$PYTHONPATH:$(pwd)
 
 # Run tests
