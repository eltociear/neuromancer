--- conflicted
+++ resolved
@@ -1,63 +1,40 @@
-<<<<<<< HEAD
-import os
-from neuromancer import arg
-import argparse
-from neuromancer import datasets
-
-parser = argparse.ArgumentParser()
-parser.add_argument('-gpu', type=int, default=None)
-args = parser.parse_args()
-if args.gpu is not None:
-    gpu = f'-gpu {args.gpu}'
-
-p = arg.ArgParser(parents=[arg.log(), arg.opt(), arg.data(), arg.loss(), arg.lin(), arg.ssm()])
-options = {k: v.choices for k, v in p._option_string_actions.items() if v.choices is not None and k != '-norm'}
-systems = list(datasets.systems.keys())
-for i, (k, v) in enumerate(options.items()):
-    for j, opt in enumerate(v):
-        print(k, opt)
-        code = os.system(f'python ../train_scripts/system_id.py -norm Y '
-                         f'{k} {opt} -epochs 1 -nsteps 8 -verbosity 1 -nsim 128 -dataset {systems[(i*j) % len(systems)]}')
-        assert code == 0, f'Failure on flag {k} with value {opt}.'
-=======
-import os
-from neuromancer import arg
-from neuromancer import datasets
-import torch
-
-gpu = '-gpu 0' if torch.cuda.is_available() else ''
-
-
-def test_opts():
-    p = arg.ArgParser(parents=[arg.log(), arg.opt(), arg.data(), arg.loss(), arg.lin(), arg.ssm()])
-    options = {k: v.choices for k, v in p._option_string_actions.items() if v.choices is not None and k != '-norm'}
-    systems = list(datasets.systems.keys())
-    results = dict()
-    for i, (k, v) in enumerate(options.items()):
-        for j, opt in enumerate(v):
-            key = '_'.join([k, opt, systems[(i*j) % len(systems)]])
-            print(k, opt, systems[(i*j) % len(systems)])
-            code = os.system(f'python ../train_scripts/system_id.py -norm Y '
-                             f'{k} {opt} -epochs 1 -nsteps 8 -verbosity 1 -nsim 128 -system {systems[(i*j) % len(systems)]}')
-            results[key] = code
-
-    failures = {k: v for k, v in results.items() if v != 0}
-    assert not failures, f'Test failures: {failures}'
-
-
-def test_opts_constraints():
-    p = arg.ArgParser(parents=[arg.log(), arg.opt(), arg.data(), arg.loss(), arg.lin(), arg.ssm()])
-    options = {k: v.choices for k, v in p._option_string_actions.items() if v.choices is not None and k != '-norm'}
-    systems = list(datasets.systems.keys())
-    results = dict()
-    for i, (k, v) in enumerate(options.items()):
-        for j, opt in enumerate(v):
-            key = '_'.join([k, opt, systems[(i*j) % len(systems)]])
-            print(k, opt, systems[(i*j) % len(systems)])
-            code = os.system(f'python ../train_scripts/system_id_constraints.py -norm Y '
-                             f'{k} {opt} -epochs 1 -nsteps 8 -verbosity 1 -nsim 128 -system {systems[(i*j) % len(systems)]}')
-            results[key] = code
-
-    failures = {k: v for k, v in results.items() if v != 0}
-    assert not failures, f'Test failures: {failures}'
->>>>>>> f10bb1be
+import os
+from neuromancer import arg
+from neuromancer import datasets
+import torch
+
+gpu = '-gpu 0' if torch.cuda.is_available() else ''
+
+
+def test_opts():
+    p = arg.ArgParser(parents=[arg.log(), arg.opt(), arg.data(), arg.loss(), arg.lin(), arg.ssm()])
+    options = {k: v.choices for k, v in p._option_string_actions.items() if v.choices is not None and k != '-norm'}
+    systems = list(datasets.systems.keys())
+    results = dict()
+    for i, (k, v) in enumerate(options.items()):
+        for j, opt in enumerate(v):
+            key = '_'.join([k, opt, systems[(i*j) % len(systems)]])
+            print(k, opt, systems[(i*j) % len(systems)])
+            code = os.system(f'python ../train_scripts/system_id.py -norm Y '
+                             f'{k} {opt} -epochs 1 -nsteps 8 -verbosity 1 -nsim 128 -system {systems[(i*j) % len(systems)]}')
+            results[key] = code
+
+    failures = {k: v for k, v in results.items() if v != 0}
+    assert not failures, f'Test failures: {failures}'
+
+
+def test_opts_constraints():
+    p = arg.ArgParser(parents=[arg.log(), arg.opt(), arg.data(), arg.loss(), arg.lin(), arg.ssm()])
+    options = {k: v.choices for k, v in p._option_string_actions.items() if v.choices is not None and k != '-norm'}
+    systems = list(datasets.systems.keys())
+    results = dict()
+    for i, (k, v) in enumerate(options.items()):
+        for j, opt in enumerate(v):
+            key = '_'.join([k, opt, systems[(i*j) % len(systems)]])
+            print(k, opt, systems[(i*j) % len(systems)])
+            code = os.system(f'python ../train_scripts/system_id_constraints.py -norm Y '
+                             f'{k} {opt} -epochs 1 -nsteps 8 -verbosity 1 -nsim 128 -system {systems[(i*j) % len(systems)]}')
+            results[key] = code
+
+    failures = {k: v for k, v in results.items() if v != 0}
+    assert not failures, f'Test failures: {failures}'