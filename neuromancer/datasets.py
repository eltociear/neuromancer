"""

"""
import os
from typing import Dict
import warnings
import random

from scipy.io import loadmat
import numpy as np
import pandas as pd
import matplotlib.pyplot as plt
import torch

import psl

import neuromancer.plot as plot
from neuromancer.data.normalization import norm_fns
from neuromancer.data.batch import (
    batch_data, batch_mh_data, batch_data_exp_idx,
    unbatch_data, unbatch_mh_data
)


class DataDict(dict):
    """
    So we can add a name property to the dataset dictionaries
    """
    pass


class Dataset:
    def __init__(self, system=None, nsim=10000, ninit=0, norm=['Y'], batch_type='batch',
                 nsteps=1, device='cpu', sequences=dict(), name='openloop',
                 savedir='test', norm_type='zero-one'):
        """

        :param system: (str) Identifier for dataset.
        :param nsim: (int) Total number of time steps in data sequence
        :param ninit: (int) Time step to begin dataset at.
        :param norm: (list) List of strings corresponding to data to be normalized, e.g. ['Y','U','D']
        :param batch_type: (str) Type of the batch generator, expects: 'mh' or 'batch'
        :param nsteps: (int) N-step prediction horizon for batching data
        :param device: (str) String identifier of device to place data on, e.g. 'cpu', 'cuda:0'
        :param sequences: (dict str: np.array) Dictionary of supplemental data
        :param name: (str) String identifier of dataset type, must be ['static', 'openloop', 'closedloop']
        :param savedir: (str) Where to save plots of dataset time sequences.

         returns: Dataset Object with public properties:
                    train_data: dict(str: Tensor)
                    dev_data: dict(str: Tensor)
                    test_data: dict(str: Tensor)
                    train_loop: dict(str: Tensor)
                    dev_loop: dict(str: Tensor)
                    test_loop: dict(str: Tensor)
                    dims: dict(str: tuple)
        """
        assert not (system is None and len(sequences) == 0), 'Trying to instantiate an empty dataset.'
        self.name = name
        self.norm_type = norm_type
        self.norm_fn = norm_fns[self.norm_type]
        self.savedir = savedir
        os.makedirs(self.savedir, exist_ok=True)
        self.system, self.nsim, self.ninit, self.norm, self.nsteps, self.device = system, nsim, ninit, norm, nsteps, device
        self.batch_type = batch_type
        self.sequences = sequences
        self.data = self.load_data()
        self.data = {**self.data, **self.sequences}
        self.min_max_norms, self.dims, self.nstep_data, self.shift_data = dict(), dict(), dict(), dict()
        for k, v in self.data.items():
            self.dims[k] = v.shape
        assert len(set([k[0] for k in self.dims.values()])) == 1, f'Sequence lengths are not equal: {self.dims}'
        self.dims['nsim'] = v.shape[0]
        self.dims['nsteps'] = self.nsteps
        self.data = self.norm_data(self.data, self.norm)
        self.train_data, self.dev_data, self.test_data = self.make_nstep()
        self.train_loop, self.dev_loop, self.test_loop = self.make_loop()

    def norm_data(self, data, norm):
        """
        Min-max normalize some variables in the dataset.
        :param data: (dict {str: np.array})
        :param norm: List of variable names to normalize.
        :return:
        """
        for k in norm:
            if k not in data:
                print(f'Warning: Key to normalize: {k} is not in dataset keys: {list(self.data.keys())}')
        for k, v in data.items():
            v = v.reshape(v.shape[0], -1)
            if k in norm:
                v, vmin, vmax = self.norm_fn(v)
                self.min_max_norms.update({k + 'min': vmin, k + 'max': vmax})
                data[k] = v
        return data

    def make_nstep(self, overwrite=False):
        """

        :param overwrite: Whether to overwrite a dataset sequence if it already exists in the dataset.
        :return: train_data (dict str: 3-way torch.Tensor} Dictionary with values of shape Nsteps X Nbatches X dim
                 dev_data  see train_data
                 test_data see train_data
        """
        for k, v in self.data.items():
            if k + 'p' not in self.shift_data or overwrite:
                self.dims[k + 'p'], self.dims[k + 'f'] = v.shape, v.shape
                self.shift_data[k + 'p'] = v[:-self.nsteps]
                self.shift_data[k + 'f'] = v[self.nsteps:]

                if self.batch_type == 'mh':
                    self.nstep_data[k + 'p'] = batch_mh_data(self.shift_data[k + 'p'], self.nsteps)
                    self.nstep_data[k + 'f'] = batch_mh_data(self.shift_data[k + 'f'], self.nsteps)
                else:
                    self.nstep_data[k + 'p'] = batch_data(self.shift_data[k + 'p'], self.nsteps)
                    self.nstep_data[k + 'f'] = batch_data(self.shift_data[k + 'f'], self.nsteps)
        plot.plot_traj(self.data, figname=os.path.join(self.savedir, f'{self.system}.png'))
        plt.close('all')
        train_data, dev_data, test_data = self.split_train_test_dev(self.nstep_data)
        train_data.name, dev_data.name, test_data.name = 'nstep_train', 'nstep_dev', 'nstep_test'
        return train_data, dev_data, test_data

    def make_loop(self):
        """
        Unbatches data to original format with extra 1-dimension at the batch dimension.
        Length of sequences has been shortened to account for shift of data for sequence to sequence modeling.
        Length of sequences has been potentially shortened to be evenly divided by nsteps:
            nsim = (nsim - shift) - (nsim % nsteps)

        :return: train_loop (dict str: 3-way np.array} Dictionary with values of shape nsim % X 1 X dim
                 dev_loop  see train_data
                 test_loop  see train_data
        """
        if self.name == 'openloop':
            if self.batch_type == 'mh':
                train_loop = self.unbatch_mh(self.train_data)
                dev_loop = self.unbatch_mh(self.dev_data)
                test_loop = self.unbatch_mh(self.test_data)
            else:
                train_loop = self.unbatch(self.train_data)
                dev_loop = self.unbatch(self.dev_data)
                test_loop = self.unbatch(self.test_data)

            all_loop = {k: np.concatenate([train_loop[k], dev_loop[k], test_loop[k]]).squeeze(1)
                        for k in self.train_data.keys()}
            for k in self.train_data.keys():
                assert np.array_equal(all_loop[k], self.shift_data[k][:all_loop[k].shape[0]]), \
                    f'Reshaped data {k} is not equal to truncated original data'
            plot.plot_traj(all_loop, figname=os.path.join(self.savedir, f'{self.system}_open.png'))
            plt.close('all')

        elif self.name == 'closedloop':
            nstep_data = dict()
            for k, v in self.data.items():
                nstep_data[k + 'p'] = batch_mh_data(self.shift_data[k + 'p'], self.nsteps)
                nstep_data[k + 'f'] = batch_mh_data(self.shift_data[k + 'f'], self.nsteps)
            train_loop, dev_loop, test_loop = self.split_train_test_dev(nstep_data)

        train_loop.name, dev_loop.name, test_loop.name = 'loop_train', 'loop_dev', 'loop_test'
        for dset in train_loop, dev_loop, test_loop, self.train_data, self.dev_data, self.test_data:
            for k, v in dset.items():
                dset[k] = torch.tensor(v, dtype=torch.float32).to(self.device)
        return train_loop, dev_loop, test_loop

    def add_data(self, sequences, norm=[], overwrite=False):
        """
        Add new sequences to dataset.

        :param sequences: dict {'str': 2-way np.array} Dictionary of nsim X dim sequences.
        :param norm: Sequences to normalize.
        :param overwrite: Whether to allow overwriting a portion of the dataset.
        :return:
        """
        for k, v in sequences.items():
            assert v.shape[0] == self.dims['nsim']
            self.dims[k] = v.shape
        for k in norm:
            self.norm.append(k)
        sequences = self.norm_data(sequences, norm)
        self.data = {**self.data, **sequences}
        self.train_data, self.dev_data, self.test_data = self.make_nstep(overwrite=overwrite)
        self.train_loop, self.dev_loop, self.test_loop = self.make_loop()

    def del_data(self, keys):
        """
        Delete a sequence from the dataset.

        :param keys: Key for sequence to delete
        :return:
        """
        for k in keys:
            del self.data[k]

    def add_variable(self, var: Dict[str, int]):
        """
        Manually add dataset dimensions to the dataset
        :param var: (dict {str: tuple})
        """
        for k, v in var.items():
            self.dims[k] = v

    def del_variable(self, keys):
        """
        Manually delete dataset dimensions from the dataset

        :param keys:
        """
        for k in keys:
            del self.dims[k]

    def load_data(self):
        """
        Load a dataset of sequences. Arrays must be nsim X ndim
        :return: dict (str: np.array)
        """
        assert self.system is None and len(self.sequences) > 0, \
            'User must provide data via the sequences argument for basic Dataset. ' +\
            'Use FileDataset or EmulatorDataset for predefined datasets'
        return dict()

    def split_train_test_dev(self, data):
        """

        :param data: (dict, str: 3-d np.array) Complete dataset. dims=(nsteps, nsamples, dim)
        :return: (3-tuple) Dictionarys for train, dev, and test sets
        """
        train_data, dev_data, test_data = DataDict(), DataDict(), DataDict()
        train_idx = (list(data.values())[0].shape[1] // 3)
        dev_idx = train_idx * 2
        for k, v in data.items():
            train_data[k] = v[:, :train_idx, :]
            dev_data[k] = v[:, train_idx:dev_idx, :]
            test_data[k] = v[:, dev_idx:, :]
        return train_data, dev_data, test_data

    def unbatch(self, data):
        """

        :param data: (dict, str: 3-d np.array) Data broken into samples of n-step prediction horizon sequences
        :return: (dict, str: 3-d np.array) Data put back together into original sequence. dims=(nsim, 1, dim)
        """
        unbatched_data = DataDict()
        for k, v in data.items():
            unbatched_data[k] = unbatch_data(v)
        return unbatched_data

    def unbatch_mh(self, data):
        """

        :param data: (dict, str: 3-d np.array) Data broken into samples of n-step prediction horizon sequences
        :return: (dict, str: 3-d np.array) Data put back together into original sequence. dims=(nsim, 1, dim)
        """
        unbatched_data = DataDict()
        for k, v in data.items():
            unbatched_data[k] = unbatch_mh_data(v)
        return unbatched_data


class FileDataset(Dataset):
    def load_data(self):
        """
        Load data from files. system argument to init should be the name of a registered dataset in systems_datapaths
        :return: (dict, str: 2-d np.array)
        """
        if self.system in psl.datasets.keys():
            file_path = psl.datasets[self.system]
        else:
            file_path = self.system
        if not os.path.exists(file_path):
            raise ValueError(f'No file at {file_path}')
        file_type = file_path.split(".")[-1].lower()
        if file_type == 'mat':
            file = loadmat(file_path)
            Y = file.get("y", None)  # outputs
            U = file.get("u", None)  # inputs
            D = file.get("d", None)  # disturbances
            exp_id = file.get("exp_id", None)  # experiment run id
        elif file_type == 'csv':
            data = pd.read_csv(file_path)
            Y = data.filter(regex='y').values if data.filter(regex='y').values.size != 0 else None
            U = data.filter(regex='u').values if data.filter(regex='u').values.size != 0 else None
            D = data.filter(regex='d').values if data.filter(regex='d').values.size != 0 else None
            exp_id = data.filter(regex='exp_id').values if data.filter(regex='exp_id').values.size != 0 else None
        data = dict()
        for d, k in zip([Y, U, D, exp_id], ['Y', 'U', 'D', 'exp_id']):
            if d is not None:
                data[k] = d[self.ninit:self.nsim+self.ninit, :]
        return data


class MultiExperimentDataset(FileDataset):
    # TODO: This will break if nsim is small enough to exclude some experiments
    def __init__(self, system='fsw_phase_2', nsim=10000000, ninit=0, norm=['Y'], batch_type='batch',
                 nsteps=1, device='cpu', sequences=dict(), name='openloop',
                 savedir='test', split=[.5, .25], norm_type='zero-one'):
        """
        :param split: (2-tuple of float) First index is proportion of experiments from train, second is proportion from dev,
                       leftover are for test set.

         returns: Dataset Object with public properties:
                    train_data: dict(str: Tensor)
                    dev_data: dict(str: Tensor)
                    test_data: dict(str: Tensor)
                    train_loop: dict(str: Tensor)
                    dev_loop: dict(str: Tensor)
                    test_loop: dict(str: Tensor)
                    dims: dict(str: tuple)
        """
        assert not (system is None and len(sequences) == 0), 'Trying to instantiate an empty dataset.'
        self.name = name
        self.norm_type = norm_type
        self.norm_fn = norm_fns[norm_type]
        self.savedir = savedir
        os.makedirs(self.savedir, exist_ok=True)
        self.system, self.nsim, self.ninit, self.norm, self.nsteps, self.device = system, nsim, ninit, norm, nsteps, device
        self.batch_type = batch_type
        self.min_max_norms = dict()
        self.data = self.load_data()
        self.data = {**self.data, **sequences}
        self.data = self.norm_data(self.data, self.norm)
        plot.plot_traj(self.data, figname=os.path.join(self.savedir, f'{self.system}.png'))
        plt.close('all')
        self.experiments = self.split_data_by_experiment()
        self.nstep_data, self.loop_data = self.make_nstep_loop()
        self.nstep_data, self.loop_data = self.to_tensor(self.nstep_data), self.to_tensor(self.loop_data)
        self.split_train_test_dev(split)
        self.train_data = self.listDict_to_dictTensor(self.train_data)
        self.dev_data = self.listDict_to_dictTensor(self.dev_data)
        self.test_data = self.listDict_to_dictTensor(self.test_data)
        self.dims = self.get_dims()
        self.name_data()

    def listDict_to_dictTensor(self, ld):
        return DataDict([(k, torch.cat([dic[k] for dic in ld], dim=1)) for k in ld[0]])

    def split_train_test_dev(self, split):
        if type(split) is dict:
            # TODO fix this indexing hack for more general indexing outside of FSW context
            self.train_data = np.array(self.nstep_data)[np.array(split['train']) - 1]
            self.train_loop = np.array(self.loop_data)[np.array(split['train']) - 1]

            print(len(self.train_data))
            self.dev_data = np.array(self.nstep_data)[np.array(split['dev']) - 1]
            self.dev_loop = np.array(self.loop_data)[np.array(split['dev']) - 1]

            self.test_data = np.array(self.nstep_data)[np.array(split['test']) - 1]
            self.test_loop = np.array(self.loop_data)[np.array(split['test']) - 1]

        elif type(split) is list:
            num_exp = len(self.nstep_data)
            num_train = int(split[0] * num_exp)
            num_dev = int(split[1] * num_exp)
            num_test = num_exp - num_dev - num_train
            assert num_train + num_dev + num_test == num_exp
            assert num_test > 0

            self.train_data = self.nstep_data[:num_train]
            self.train_loop = self.loop_data[:num_train]
            self.dev_data = self.nstep_data[num_train:num_train + num_dev]
            self.dev_loop = self.loop_data[num_train:num_train + num_dev]
            self.test_data = self.nstep_data[num_train + num_dev:]
            self.test_loop = self.loop_data[num_train + num_dev:]

        else:
            raise ValueError('Split must be a list of two floating point values summing to 1, or a dictionary with keys'
                             'train, val, test and values integer experiment ids.')

    def get_dims(self):
        self.dims = dict()
        for k, v in self.data.items():
            self.dims[k] = v.shape
            self.dims[k + 'p'] = v.shape
            self.dims[k + 'f'] = v.shape
        assert len(set([k[0] for k in self.dims.values()])) == 1, f'Sequence lengths are not equal: {self.dims}'
        self.dims['nsim'] = v.shape[0]
        self.dims['nsteps'] = self.nsteps
        return self.dims

    def split_data_by_experiment(self):
        exp_ids = self.data['exp_id']
        experiments = []
        for id in np.unique(exp_ids):
            experiments.append(dict())
            for k in self.data:
                experiments[-1][k] = self.data[k][self.data['exp_id'].squeeze() == id]
        return experiments

    def to_tensor(self, data):
        for i in range(len(data)):
            for k, v in data[i].items():
                data[i][k] = torch.tensor(v, dtype=torch.float32).to(self.device)
        return data

    def make_nstep_loop(self):
        nstep_data, loop_data = [], []
        for d in self.experiments:
            shift_data, nsteps = self._make_nstep(d)
            nstep_data.append(nsteps)
            loop_data.append(self._make_loop(nsteps, shift_data))
        return nstep_data, loop_data

    def _make_nstep(self, data, overwrite=False):
        """

        :param overwrite: Whether to overwrite a dataset sequence if it already exists in the dataset.
        :return: train_data (dict str: 3-way torch.Tensor} Dictionary with values of shape Nsteps X Nbatches X dim
                 dev_data  see train_data
                 test_data see train_data
        """
        shift_data = dict()
        nstep_data = dict()
        for k, v in data.items():

            shift_data[k + 'p'] = v[:-self.nsteps]
            shift_data[k + 'f'] = v[self.nsteps:]
            if self.batch_type == 'mh':
                nstep_data[k + 'p'] = batch_mh_data(shift_data[k + 'p'], self.nsteps)
                nstep_data[k + 'f'] = batch_mh_data(shift_data[k + 'f'], self.nsteps)
            else:
                nstep_data[k + 'p'] = batch_data(shift_data[k + 'p'], self.nsteps)
                nstep_data[k + 'f'] = batch_data(shift_data[k + 'f'], self.nsteps)
        return shift_data, nstep_data

    def _make_loop(self, nstep_data, shift_data):
        """
        Unbatches data to original format with extra 1-dimension at the batch dimension.
        Length of sequences has been shortened to account for shift of data for sequence to sequence modeling.
        Length of sequences has been potentially shortened to be evenly divided by nsteps:
            nsim = (nsim - shift) - (nsim % nsteps)

        :return: train_loop (dict str: 3-way np.array} Dictionary with values of shape nsim % X 1 X dim
                 dev_loop  see train_data
                 test_loop  see train_data
        """
        if self.name == 'openloop':
            if self.batch_type == 'mh':
                loop = self.unbatch_mh(nstep_data)
            else:
                loop = self.unbatch(nstep_data)

            for k in loop.keys():
                assert np.array_equal(loop[k].squeeze(1), shift_data[k][:loop[k].shape[0]]), \
                    f'Reshaped data {k} is not equal to truncated original data'
            plot.plot_traj({k: v.squeeze(1) for k, v in loop.items()}, figname=os.path.join(self.savedir, f'{self.system}_open.png'))
            plt.close('all')

        return loop

    def name_data(self):
        for dset, name in zip([self.train_data, self.dev_data, self.test_data], ['nstep_train', 'nstep_dev', 'nstep_test']):
            dset.name = name

        for dset, name in zip([self.train_loop, self.dev_loop, self.test_loop], ['loop_train', 'loop_dev', 'loop_test']):
            for d in dset:
                d.name = name

<<<<<<< HEAD
=======

>>>>>>> 09a914c6
def _check_data(data):
    return not np.any(np.isnan(data))


class EmulatorDataset(Dataset):
    def __init__(self, system=None, nsim=10000, ninit=0, norm=['Y'], batch_type='batch',
                 nsteps=1, device='cpu', sequences=dict(), name='openloop',
                 savedir='test', norm_type='zero-one', seed=59):
        self.simulator_seed = seed
        super().__init__(system, nsim, ninit, norm, batch_type, nsteps, device, sequences, name, savedir, norm_type)

    def load_data(self):
        """
        dataset creation from the emulator. system argument to init should be the name of a registered emulator
        return: (dict, str: 2-d np.array)
        """
        model = psl.emulators[self.system](nsim=self.nsim, ninit=self.ninit, seed=self.simulator_seed)  # instantiate model class
        sim = model.simulate()  # simulate open loop
        i = 1
        while not _check_data(sim['Y']):
            print(f'Emulator generated invalid data, resimulating with seed={self.simulator_seed+i}...')
            del sim['Y']
            del model
            model = psl.emulators[self.system](nsim=self.nsim, ninit=self.ninit, seed=self.simulator_seed+i)  # instantiate model class
            sim = model.simulate()
            i += 1

        return sim


class MultiExperimentEmulatorDataset(MultiExperimentDataset):
    def __init__(self, system='LorenzSystem', nsim=20, ninit=0, norm=['Y', 'X'], batch_type='batch',
                 nsteps=1, device='cpu', sequences=dict(), name='openloop',
                 savedir='test', split=[.5, .25], nexp=5):
        """
        :param split: (2-tuple of float) First index is proportion of experiments from train, second is proportion from dev,
                       leftover are for test set.
        :param sequences: List of (dict str: np.array) List of dictionaries of supplemental data. Should be nexp long.

         returns: Dataset Object with public properties:
                    train_data: dict(str: Tensor)
                    dev_data: dict(str: Tensor)
                    test_data: dict(str: Tensor)
                    train_loop: dict(str: Tensor)
                    dev_loop: dict(str: Tensor)
                    test_loop: dict(str: Tensor)
                    dims: dict(str: tuple)
        """
        self.nexp = nexp
        assert nsim % nexp == 0, 'nsim must evenly divide nexp'

        super().__init__(system=system, nsim=nsim, ninit=ninit, norm=norm, batch_type=batch_type,
                         nsteps=nsteps, device=device, sequences=sequences, name=name,
                         savedir=savedir, split=split)

    def _load_data(self, x0=None, nsim=None):

        if nsim is None:
            nsim = self.nsim
        model = psl.systems[self.system](nsim=nsim, ninit=self.ninit)  # instantiate model class
        return model.simulate(x0=x0, nsim=nsim)  # simulate open loop

    def merge_data(self, experiments):
        data = dict()
        for k in experiments[0]:
            data[k] = np.concatenate([d[k] for d in experiments])
        return data

    def load_data(self):
        """
        dataset creation from the emulator. system argument to init should be the name of a registered emulator
        return: (dict, str: 2-d np.array)
        """

        experiments = []
        initial_data = self._load_data()
        _ = self.norm_data(initial_data, self.norm)
        for i in range(self.nexp):
            x0 = np.array([random.uniform(self.min_max_norms['Xmin'][j], self.min_max_norms['Xmax'][j])
                           for j in range(self.min_max_norms['Xmin'].shape[0])])
            experiments.append({**self._load_data(x0=x0, nsim=self.nsim//self.nexp),
                                'exp_id': i*np.ones([self.nsim//self.nexp, 1])})
        return self.merge_data(experiments)


class DatasetMPP(Dataset):
    def __init__(self, norm=[], device='cpu', sequences=dict(), name='mpp'):
        """

        :param norm: (str) String of letters corresponding to data to be normalized, e.g. ['Y','U','D']
        :param device: (str) String identifier of device to place data on, e.g. 'cpu', 'cuda:0'
        :param sequences: (dict str: np.array) Dictionary of supplemental data
        :param name: (str) String identifier of dataset type, must be ['static', 'openloop', 'closedloop']
        """
        self.name = name
        self.norm, self.device = norm, device
        self.min_max_norms, self.dims = dict(), dict()
        self.sequences = sequences
        self.add_data(sequences)
        for k, v in self.data.items():
            self.dims[k] = v.shape[1]
        self.data = self.norm_data(self.data, self.norm)
        self.make_train_data()

    def make_train_data(self):
        for k, v in self.data.items():
            self.dims[k] = v.shape[1]
        self.train_data, self.dev_data, self.test_data = self.split_train_test_dev(self.data)
        self.train_data.name, self.dev_data.name, self.test_data.name = 'train', 'dev', 'test'
        for dset in self.train_data, self.dev_data, self.test_data:
            for k, v in dset.items():
                dset[k] = torch.tensor(v, dtype=torch.float32).to(self.device)

systems = {
    **{k: "datafile" for k in psl.datasets},
    **{k: "emulator" for k in psl.systems},
}

if __name__ == '__main__':
    print("Testing EmulatorDataset with psl.systems...")
    for system in psl.systems:
        print(f"  {system}")
        dataset = EmulatorDataset(system)

    print("\nTesting FileDataset with psl.datasets...")
    for system in psl.datasets:
        print(f"  {system}")
        dataset = FileDataset(system)

    print("\nTesting adding sequences...")
    nsim, ny = dataset.data['Y'].shape
    new_sequences = {'Ymax': 25*np.ones([nsim, ny]), 'Ymin': np.zeros([nsim, ny])}
    dataset.add_data(new_sequences, norm=['Ymax', 'Ymin'])

    print("\nTesting MultiExperimentEmulatorDataset...")
    # FIXME: this fails for UAV3D_kin and UAV2D_kin
    for system in [k for k, v in systems.items() if v == 'emulator'
                                                    and k not in ['CartPole-v1',
                                                                  'Acrobot-v1',
                                                                  'MountainCar-v0',
                                                                  'Pendulum-v0',
                                                                  'MountainCarContinuous-v0']]:
        print(f"  {system}")
        try:
            dataset = MultiExperimentEmulatorDataset(system=system)
        except Exception as e:
            print("Error encountered:", e)

    print("\nTesting MultiExperimentDataset on FSW data...")
    for system in ['fsw_phase_1', 'fsw_phase_2', 'fsw_phase_3', 'fsw_phase_4']:
        print(f"  {system}")
        dataset = MultiExperimentDataset(system, split=psl.datasplits['pid'])<|MERGE_RESOLUTION|>--- conflicted
+++ resolved
@@ -454,10 +454,7 @@
             for d in dset:
                 d.name = name
 
-<<<<<<< HEAD
-=======
-
->>>>>>> 09a914c6
+
 def _check_data(data):
     return not np.any(np.isnan(data))
 
